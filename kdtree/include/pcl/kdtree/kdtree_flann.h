--- conflicted
+++ resolved
@@ -170,171 +170,6 @@
   inline KdTreeFLANN<PointT, Dist>&
   operator=(const KdTreeFLANN<PointT, Dist>& k)
   {
-<<<<<<< HEAD
-    public:
-      using KdTree<PointT>::input_;
-      using KdTree<PointT>::indices_;
-      using KdTree<PointT>::epsilon_;
-      using KdTree<PointT>::sorted_;
-      using KdTree<PointT>::point_representation_;
-      using KdTree<PointT>::nearestKSearch;
-      using KdTree<PointT>::radiusSearch;
-
-      using PointCloud = typename KdTree<PointT>::PointCloud;
-      using PointCloudConstPtr = typename KdTree<PointT>::PointCloudConstPtr;
-
-      using IndicesPtr = shared_ptr<std::vector<int> >;
-      using IndicesConstPtr = shared_ptr<const std::vector<int> >;
-
-      using FLANNIndex = ::flann::Index<Dist>;
-
-      // Boost shared pointers
-      using Ptr = shared_ptr<KdTreeFLANN<PointT, Dist> >;
-      using ConstPtr = shared_ptr<const KdTreeFLANN<PointT, Dist> >;
-
-      /** \brief Default Constructor for KdTreeFLANN.
-        * \param[in] sorted set to true if the application that the tree will be used for requires sorted nearest neighbor indices (default). False otherwise.
-        *
-        * By setting sorted to false, the \ref radiusSearch operations will be faster.
-        */
-      KdTreeFLANN (bool sorted = true);
-
-      /** \brief Copy constructor
-        * \param[in] k the tree to copy into this
-        */
-      KdTreeFLANN (const KdTreeFLANN<PointT, Dist> &k);
-
-      /** \brief Copy operator
-        * \param[in] k the tree to copy into this
-        */
-      inline KdTreeFLANN<PointT, Dist>&
-      operator = (const KdTreeFLANN<PointT, Dist>& k)
-      {
-        KdTree<PointT>::operator=(k);
-        flann_index_ = k.flann_index_;
-        cloud_ = k.cloud_;
-        index_mapping_ = k.index_mapping_;
-        identity_mapping_ = k.identity_mapping_;
-        dim_ = k.dim_;
-        total_nr_points_ = k.total_nr_points_;
-        param_k_ = k.param_k_;
-        param_radius_ = k.param_radius_;
-        return (*this);
-      }
-
-      /** \brief Set the search epsilon precision (error bound) for nearest neighbors searches.
-        * \param[in] eps precision (error bound) for nearest neighbors searches
-        */
-      void
-      setEpsilon (float eps) override;
-
-      void
-      setSortedResults (bool sorted);
-
-      inline Ptr makeShared () { return Ptr (new KdTreeFLANN<PointT, Dist> (*this)); }
-
-      /** \brief Destructor for KdTreeFLANN.
-        * Deletes all allocated data arrays and destroys the kd-tree structures.
-        */
-      ~KdTreeFLANN () override
-      {
-        cleanup ();
-      }
-
-      /** \brief Provide a pointer to the input dataset.
-        * \param[in] cloud the const boost shared pointer to a PointCloud message
-        * \param[in] indices the point indices subset that is to be used from \a cloud - if NULL the whole cloud is used
-        */
-      void
-      setInputCloud (const PointCloudConstPtr &cloud, const IndicesConstPtr &indices = IndicesConstPtr ()) override;
-
-      /** \brief Search for k-nearest neighbors for the given query point.
-        *
-        * \attention This method does not do any bounds checking for the input index
-        * (i.e., index >= cloud.size () || index < 0), and assumes valid (i.e., finite) data.
-        *
-        * \param[in] point a given \a valid (i.e., finite) query point
-        * \param[in] k the number of neighbors to search for
-        * \param[out] k_indices the resultant indices of the neighboring points (must be resized to \a k a priori!)
-        * \param[out] k_sqr_distances the resultant squared distances to the neighboring points (must be resized to \a k
-        * a priori!)
-        * \return number of neighbors found
-        *
-        * \exception asserts in debug mode if the index is not between 0 and the maximum number of points
-        */
-      int
-      nearestKSearch (const PointT &point, unsigned int k,
-                      std::vector<int> &k_indices, std::vector<float> &k_sqr_distances) const override;
-
-      /** \brief Search for all the nearest neighbors of the query point in a given radius.
-        *
-        * \attention This method does not do any bounds checking for the input index
-        * (i.e., index >= cloud.size () || index < 0), and assumes valid (i.e., finite) data.
-        *
-        * \param[in] point a given \a valid (i.e., finite) query point
-        * \param[in] radius the radius of the sphere bounding all of p_q's neighbors
-        * \param[out] k_indices the resultant indices of the neighboring points
-        * \param[out] k_sqr_distances the resultant squared distances to the neighboring points
-        * \param[in] max_nn if given, bounds the maximum returned neighbors to this value. If \a max_nn is set to
-        * 0 or to a number higher than the number of points in the input cloud, all neighbors in \a radius will be
-        * returned.
-        * \return number of neighbors found in radius
-        *
-        * \exception asserts in debug mode if the index is not between 0 and the maximum number of points
-        */
-      int
-      radiusSearch (const PointT &point, double radius, std::vector<int> &k_indices,
-                    std::vector<float> &k_sqr_distances, unsigned int max_nn = 0) const override;
-
-    private:
-      /** \brief Internal cleanup method. */
-      void
-      cleanup ();
-
-      /** \brief Converts a PointCloud to the internal FLANN point array representation. Returns the number
-        * of points.
-        * \param cloud the PointCloud
-        */
-      void
-      convertCloudToArray (const PointCloud &cloud);
-
-      /** \brief Converts a PointCloud with a given set of indices to the internal FLANN point array
-        * representation. Returns the number of points.
-        * \param[in] cloud the PointCloud data
-        * \param[in] indices the point cloud indices
-       */
-      void
-      convertCloudToArray (const PointCloud &cloud, const std::vector<int> &indices);
-
-    private:
-      /** \brief Class getName method. */
-      std::string
-      getName () const override { return ("KdTreeFLANN"); }
-
-      /** \brief A FLANN index object. */
-      std::shared_ptr<FLANNIndex> flann_index_;
-
-      /** \brief Internal pointer to data. TODO: replace with std::shared_ptr<float[]> with C++17*/
-      std::shared_ptr<float> cloud_;
-
-      /** \brief mapping between internal and external indices. */
-      std::vector<int> index_mapping_;
-
-      /** \brief whether the mapping between internal and external indices is identity */
-      bool identity_mapping_;
-
-      /** \brief Tree dimensionality (i.e. the number of dimensions per point). */
-      int dim_;
-
-      /** \brief The total size of the data (either equal to the number of points in the input cloud or to the number of indices - if passed). */
-      uindex_t total_nr_points_;
-
-      /** \brief The KdTree search parameters for K-nearest neighbors. */
-      ::flann::SearchParams param_k_;
-
-      /** \brief The KdTree search parameters for radius search. */
-      ::flann::SearchParams param_radius_;
-=======
     KdTree<PointT>::operator=(k);
     flann_index_ = k.flann_index_;
     cloud_ = k.cloud_;
@@ -365,7 +200,10 @@
   /** \brief Destructor for KdTreeFLANN.
    * Deletes all allocated data arrays and destroys the kd-tree structures.
    */
-  ~KdTreeFLANN() { cleanup(); }
+  ~KdTreeFLANN() override
+  {
+    cleanup();
+  }
 
   /** \brief Provide a pointer to the input dataset.
    * \param[in] cloud the const boost shared pointer to a PointCloud message
@@ -472,7 +310,6 @@
 
   /** \brief The KdTree search parameters for radius search. */
   ::flann::SearchParams param_radius_;
->>>>>>> 15c2af77
   };
 }
 
